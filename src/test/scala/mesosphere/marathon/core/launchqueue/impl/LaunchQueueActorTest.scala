--- conflicted
+++ resolved
@@ -52,12 +52,8 @@
     val config = new ScallopConf(Seq.empty) with LaunchQueueConfig {
       verify()
     }
-<<<<<<< HEAD
 
-    def runSpecActorProps(runSpec: RunSpec, count: Int) = Props(new TestLauncherActor) // linter:ignore
-=======
     def runSpecActorProps(runSpec: RunSpec, count: Int) = Props(new TestLauncherActor) // linter:ignore UnusedParameter
->>>>>>> 90a54708
     val app = AppDefinition(PathId("/foo"))
     val instance = TestInstanceBuilder.newBuilder(app.id).addTaskRunning().getInstance()
     val instanceUpdate = InstanceUpdated(instance, None, Seq.empty)
