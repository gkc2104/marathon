--- conflicted
+++ resolved
@@ -1,18 +1,13 @@
 package mesosphere.marathon.tasks
 
-<<<<<<< HEAD
-import mesosphere.marathon.api.v1.AppDefinition
-import mesosphere.marathon.MarathonSpec
-import mesosphere.marathon.state.PathId._
-import mesosphere.marathon.Protos.Constraint
-import mesosphere.marathon.tasks.TaskQueue.QueuedTask
-import scala.concurrent.duration.Deadline
-=======
 import com.codahale.metrics.MetricRegistry
 import mesosphere.marathon.MarathonSpec
 import mesosphere.marathon.Protos.Constraint
 import mesosphere.marathon.api.v1.AppDefinition
->>>>>>> fc296d4b
+import mesosphere.marathon.state.PathId.StringPathId
+import mesosphere.marathon.tasks.TaskQueue.QueuedTask
+
+import scala.concurrent.duration.Deadline
 
 class TaskQueueTest extends MarathonSpec {
   val app1 = AppDefinition(id = "app1".toPath, constraints = Set.empty)
@@ -56,7 +51,6 @@
   }
 
   test("AddAll") {
-<<<<<<< HEAD
     val queue = new TaskQueue
 
     queue.addAll(Seq(
@@ -64,14 +58,6 @@
       QueuedTask(app2, Deadline.now),
       QueuedTask(app3, Deadline.now)
     ))
-=======
-    queue.addAll(Seq(app1, app2, app3))
-
-    assert(queue.queue.size() == 3, "Queue should contain 3 elements.")
-    assert(queue.queue.contains(app1), s"Queue should contain $app1.")
-    assert(queue.queue.contains(app2), s"Queue should contain $app2.")
-    assert(queue.queue.contains(app3), s"Queue should contain $app3.")
->>>>>>> fc296d4b
 
     assert(queue.list.size == 3, "Queue should contain 3 elements.")
     assert(queue.count(app1) == 1, s"Queue should contain $app1.")
